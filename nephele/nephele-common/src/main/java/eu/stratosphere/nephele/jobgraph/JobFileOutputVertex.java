--- conflicted
+++ resolved
@@ -34,13 +34,8 @@
  * 
  * @author warneke
  */
-<<<<<<< HEAD
-public class JobFileOutputVertex extends JobGenericOutputVertex
-{
-=======
 public class JobFileOutputVertex extends AbstractJobOutputVertex {
 
->>>>>>> b87142ed
 	/**
 	 * The path pointing to the output file/directory.
 	 */
@@ -120,27 +115,16 @@
 	 */
 	@SuppressWarnings("unchecked")
 	public Class<? extends AbstractFileOutputTask> getFileOutputClass() {
-<<<<<<< HEAD
-		return (Class<? extends AbstractFileOutputTask>) this.outputClass;
-=======
 		return (Class<? extends AbstractFileOutputTask>) this.invokableClass;
->>>>>>> b87142ed
-	}
-
-	/**
-	 * {@inheritDoc}
-	 */
-	@Override
-<<<<<<< HEAD
-	public void read(DataInput in) throws IOException
-	{
-		super.read(in);
-		
-=======
+	}
+
+	/**
+	 * {@inheritDoc}
+	 */
+	@Override
 	public void read(final DataInput in) throws IOException {
 		super.read(in);
 
->>>>>>> b87142ed
 		// Read path of the input file
 		boolean isNotNull = in.readBoolean();
 		if (isNotNull) {
@@ -153,12 +137,7 @@
 	 * {@inheritDoc}
 	 */
 	@Override
-<<<<<<< HEAD
-	public void write(DataOutput out) throws IOException
-	{
-=======
 	public void write(final DataOutput out) throws IOException {
->>>>>>> b87142ed
 		super.write(out);
 
 		// Write out the path of the input file
@@ -188,13 +167,8 @@
 	 * {@inheritDoc}
 	 */
 	@Override
-<<<<<<< HEAD
-	public int getMaximumNumberOfSubtasks(AbstractInvokable invokable)
-	{
-=======
 	public int getMaximumNumberOfSubtasks(final AbstractInvokable invokable) {
 
->>>>>>> b87142ed
 		if (this.path == null) {
 			return 0;
 		}
